"""
<<<<<<< HEAD
Fake News Detection App - Streamlit + Hugging Face Deployment
Multi-page application with model comparison, statistics, and comprehensive analysis
=======
Final Enhanced Fake News Detection API with SVM, LSTM, and BERT Models
Complete implementation with all neural network diversity.
"""

from flask import Flask, request, jsonify
import joblib
import os
import pickle
import re
import warnings

# Defer heavy ML imports to runtime to avoid environment segfaults
tf = None
pad_sequences = None
torch = None
AutoTokenizer = None
AutoModel = None
np = None
Enhanced Fake News Detection API with Modern Interactive UI
Complete web interface with article collector, verdict agent, and insights.
>>>>>>> 967723de
"""

import streamlit as st
import plotly.express as px
import plotly.graph_objects as go
import pandas as pd
import numpy as np
from datetime import datetime
import json

<<<<<<< HEAD
# Import our custom modules
from utils.model_loader import load_models, get_model_info
from utils.predictor import UnifiedPredictor

# Page configuration
st.set_page_config(
    page_title="Fake News Detection",
    page_icon="🔍",
    layout="wide",
    initial_sidebar_state="expanded"
)

# Custom CSS for better styling
st.markdown("""
<style>
    .main-header {
        font-size: 3rem;
        color: #1f77b4;
        text-align: center;
        margin-bottom: 2rem;
    }
    .model-card {
        border: 1px solid #ddd;
        border-radius: 10px;
        padding: 1rem;
        margin: 1rem 0;
        background-color: #f9f9f9;
    }
    .prediction-result {
        border-radius: 10px;
        padding: 1rem;
        margin: 1rem 0;
    }
    .fake-result {
        background-color: #ffebee;
        border-left: 5px solid #f44336;
    }
    .true-result {
        background-color: #e8f5e8;
        border-left: 5px solid #4caf50;
    }
    .uncertain-result {
        background-color: #fff3e0;
        border-left: 5px solid #ff9800;
    }
    .metric-card {
        background-color: #f0f2f6;
        padding: 1rem;
        border-radius: 8px;
        text-align: center;
    }
</style>
""", unsafe_allow_html=True)

# Initialize session state
if 'analysis_history' not in st.session_state:
    st.session_state.analysis_history = []
if 'models_loaded' not in st.session_state:
    st.session_state.models_loaded = False

# Load models once
@st.cache_resource
def initialize_models():
    """Initialize models and predictor"""
    model_loader = load_models()
    if model_loader:
        predictor = UnifiedPredictor(model_loader)
        return model_loader, predictor
    return None, None

def main():
    """Main application"""
    
    # Header
    st.markdown('<h1 class="main-header">🔍 Fake News Detection System</h1>', unsafe_allow_html=True)
    
    # Initialize models
    model_loader, predictor = initialize_models()
    
    if model_loader is None:
        st.error("❌ Failed to load models. Please check that model files are present in the 'models' directory.")
        st.stop()
    
    st.session_state.models_loaded = True
    
    # Sidebar navigation
    st.sidebar.title("Navigation")
    page = st.sidebar.selectbox(
        "Choose a page:",
        ["🏠 Main Analysis", "📊 Model Comparison", "📈 Statistics & Insights", "ℹ️ About"]
    )
    
    # Page routing
    if page == "🏠 Main Analysis":
        main_analysis_page(predictor)
    elif page == "📊 Model Comparison":
        model_comparison_page()
    elif page == "📈 Statistics & Insights":
        statistics_page()
    elif page == "ℹ️ About":
        about_page()

def main_analysis_page(predictor):
    """Main prediction interface"""
    
    st.header("📝 Text Analysis")
    st.markdown("Enter the news text you want to analyze for authenticity.")
    
    # Input form
    with st.form("analysis_form"):
        col1, col2 = st.columns([2, 1])
        
        with col1:
            text = st.text_area(
                "News Text:",
                placeholder="Enter the news text here...",
                height=150,
                help="Minimum 10 characters, maximum 5000 characters"
            )
        
        with col2:
            title = st.text_input("Title (optional):", placeholder="News title")
            source = st.text_input("Source (optional):", placeholder="News source")
        
        analyze_button = st.form_submit_button("🔍 Analyze News", type="primary")
    
    if analyze_button:
        if not text or len(text.strip()) < 10:
            st.error("Please enter at least 10 characters of text.")
=======
# Load models
print("Loading all models...")

class ModelPredictor:
    """Unified predictor for all models"""
    
    def __init__(self):
        self.models = {}
        self.load_models()
    
    def load_models(self):
        """Load all available models"""
        
        # Load SVM
        try:
            self.models['svm'] = {
                'model': joblib.load(os.path.join("models", "final_linear_svm.pkl")),
                'vectorizer': joblib.load(os.path.join("models", "final_vectorizer.pkl")),
                'accuracy': 0.9959,
                'type': 'Traditional ML'
            }
            print("✅ SVM model loaded")
        except Exception as e:
            print(f"❌ Error loading SVM model: {e}")
        
        # Defer loading LSTM/BERT to first use to avoid startup crashes
        print("ℹ️ LSTM and BERT will be loaded lazily on first use")
    
    def wordopt(self, text):
        """Text preprocessing function"""
        text = str(text).lower().strip()
        text = re.sub(r'\[.*?\]', '', text)
        text = re.sub(r'https?://\S+|www\.\S+', '', text)
        text = re.sub(r'<.*?>+', '', text)
        text = re.sub(r'\n', ' ', text)
        text = re.sub(r'\s+', ' ', text).strip()
        return text
    
    def predict_svm(self, text):
        """Predict using SVM model"""
        if 'svm' not in self.models:
            return {"error": "SVM model not available"}
        
        cleaned = self.wordopt(text)
        vect = self.models['svm']['vectorizer'].transform([cleaned])
        pred = self.models['svm']['model'].predict(vect)[0]
        conf = self.models['svm']['model'].predict_proba(vect)[0].max()
        label = "Real" if pred == 1 else "Fake"
        return {"label": label, "confidence": round(float(conf), 4)}
    
    def predict_lstm(self, text):
        """Predict using LSTM model"""
        global tf, pad_sequences
        if 'lstm' not in self.models:
            try:
                if tf is None:
                    import tensorflow as tf  # type: ignore
                if pad_sequences is None:
                    from tensorflow.keras.preprocessing.sequence import pad_sequences  # type: ignore
                lstm_model = tf.keras.models.load_model('models/lstm_fake_news_model.h5')
                lstm_tokenizer = pickle.load(open('models/lstm_tokenizer.pkl', 'rb'))
                self.models['lstm'] = {
                    'model': lstm_model,
                    'tokenizer': lstm_tokenizer,
                    'accuracy': 0.9890,
                    'type': 'Deep Learning (LSTM)'
                }
                print("✅ LSTM model loaded (lazy)")
            except Exception as e:
                return {"error": f"LSTM model not available: {e}"}
        
        cleaned = self.wordopt(text)
        sequence = self.models['lstm']['tokenizer'].texts_to_sequences([cleaned])
        padded_sequence = pad_sequences(sequence, maxlen=200, padding='post')
        prediction = self.models['lstm']['model'].predict(padded_sequence, verbose=0)[0][0]
        label = "Real" if prediction > 0.5 else "Fake"
        confidence = max(prediction, 1 - prediction)
        return {"label": label, "confidence": round(float(confidence), 4)}
    
    def extract_bert_features(self, texts, batch_size=16):
        """Extract BERT features from texts"""
        if 'bert' not in self.models:
            return None
        
        device = torch.device('cuda' if torch and torch.cuda.is_available() else 'cpu')
        model = self.models['bert']['model']
        tokenizer = self.models['bert']['tokenizer']
        model.to(device)
        model.eval()
        
        features = []
        
        for i in range(0, len(texts), batch_size):
            batch_texts = texts[i:i+batch_size]
            
            encodings = tokenizer(
                batch_texts,
                truncation=True,
                padding=True,
                max_length=256,
                return_tensors='pt'
            )
            
            input_ids = encodings['input_ids'].to(device)
            attention_mask = encodings['attention_mask'].to(device)
            
            with torch.no_grad():
                outputs = model(input_ids=input_ids, attention_mask=attention_mask)
                batch_features = outputs.last_hidden_state.mean(dim=1).cpu().numpy()
                features.extend(batch_features)
        
        return np.array(features)
    
    def predict_bert(self, text):
        """Predict using BERT model"""
        global AutoTokenizer, AutoModel, torch, np
        if 'bert' not in self.models:
            try:
                if AutoTokenizer is None or AutoModel is None:
                    from transformers import AutoTokenizer as _AT, AutoModel as _AM  # type: ignore
                    AutoTokenizer = _AT
                    AutoModel = _AM
                if torch is None:
                    import torch  # type: ignore
                if np is None:
                    import numpy as np  # type: ignore
                bert_classifier = pickle.load(open('models/bert_fake_news_model/classifier.pkl', 'rb'))
                bert_tokenizer = AutoTokenizer.from_pretrained('models/bert_fake_news_model')
                bert_model = AutoModel.from_pretrained('distilbert-base-uncased')
                self.models['bert'] = {
                    'classifier': bert_classifier,
                    'tokenizer': bert_tokenizer,
                    'model': bert_model,
                    'accuracy': 0.9750,
                    'type': 'Transformer (BERT)'
                }
                print("✅ BERT model loaded (lazy)")
            except Exception as e:
                return {"error": f"BERT model not available: {e}"}
        
        cleaned = self.wordopt(text)
        features = self.extract_bert_features([cleaned])
        
        prediction_proba = self.models['bert']['classifier'].predict_proba(features)[0]
        predicted_class = self.models['bert']['classifier'].predict(features)[0]
        confidence = prediction_proba.max()
        
        label = "Real" if predicted_class == 1 else "Fake"
        return {"label": label, "confidence": round(float(confidence), 4)}
    
    def predict_all(self, text):
        """Predict using all available models"""
        results = {}
        
        if 'svm' in self.models:
            results['SVM'] = self.predict_svm(text)
        
        if 'lstm' in self.models:
            results['LSTM'] = self.predict_lstm(text)
        
        if 'bert' in self.models:
            results['BERT'] = self.predict_bert(text)
        
        return results
    
    def get_model_info(self):
        """Get information about all models"""
        info = {
            "available_models": list(self.models.keys()),
            "model_details": {}
        }
        
        descriptions = {
            'svm': 'Linear Support Vector Machine with TF-IDF features',
            'lstm': 'Long Short-Term Memory neural network for sequence modeling',
            'bert': 'Bidirectional Encoder Representations from Transformers'
        }
        
        for name, model_data in self.models.items():
            info["model_details"][name.upper()] = {
                "type": model_data['type'],
                "accuracy": f"{model_data['accuracy']:.2%}",
                "description": descriptions.get(name, 'Unknown model')
            }
        
        return info

# Initialize predictor
predictor = ModelPredictor()

# Flask app
app = Flask(__name__)

# Verdict Agent integration
try:
    from verdict_agent import VerdictAgent, ModelResult
    verdict_agent = VerdictAgent()
    print("✅ Verdict Agent initialized")
except Exception as e:
    verdict_agent = None
    print(f"❌ Verdict Agent unavailable: {e}")

# Homepage route
@app.route("/", methods=["GET"])
def home():
    model_info = predictor.get_model_info()
    
    return f"""
    <html>
    <head>
        <title>Advanced Fake News Detection API</title>
        <style>
            body {{ font-family: Arial, sans-serif; margin: 40px; background-color: #f5f5f5; }}
            .container {{ max-width: 1000px; margin: 0 auto; background: white; padding: 30px; border-radius: 10px; box-shadow: 0 2px 10px rgba(0,0,0,0.1); }}
            h1 {{ color: #333; text-align: center; }}
            .model-card {{ background: #f8f9fa; padding: 15px; border-radius: 5px; margin: 20px 0; border-left: 4px solid #007bff; }}
            .method {{ color: #28a745; font-weight: bold; }}
            .url {{ color: #007bff; font-family: monospace; }}
            .example {{ background: #e9ecef; padding: 10px; border-radius: 3px; margin: 10px 0; }}
            .status {{ color: #28a745; font-weight: bold; }}
            .accuracy {{ color: #dc3545; font-weight: bold; }}
            .neural {{ color: #6f42c1; font-weight: bold; }}
        </style>
    </head>
    <body>
        <div class="container">
            <h1>🚀 Advanced Fake News Detection API</h1>
            <p><span class="status">✅ System running with neural network diversity!</span></p>
            
            <h2>Available Models</h2>
            <div class="model-card">
                <h3>🧠 Linear SVM (Traditional ML)</h3>
                <p><span class="accuracy">Accuracy: 99.59%</span></p>
                <p>Fast, lightweight, excellent for real-time predictions</p>
            </div>
            
            <div class="model-card">
                <h3>🔗 LSTM Neural Network</h3>
                <p><span class="accuracy">Accuracy: 98.90%</span></p>
                <p><span class="neural">Deep learning model</span> that captures sequential patterns in text</p>
            </div>
            
            <div class="model-card">
                <h3>🤖 BERT Transformer</h3>
                <p><span class="accuracy">Accuracy: 97.50%</span></p>
                <p><span class="neural">State-of-the-art transformer</span> with contextual understanding</p>
            </div>
            
            <h2>API Endpoints</h2>
            
            <div class="example">
                <h3>Single Model Prediction</h3>
                <span class="method">POST</span> <span class="url">/predict?model=svm</span><br>
                <span class="method">POST</span> <span class="url">/predict?model=lstm</span><br>
                <span class="method">POST</span> <span class="url">/predict?model=bert</span><br>
                Body: <code>{{"text": "Your news article here"}}</code>
            </div>
            
            <div class="example">
                <h3>All Models Comparison</h3>
                <span class="method">POST</span> <span class="url">/predict-all</span><br>
                Body: <code>{{"text": "Your news article here"}}</code>
            </div>
            
            <div class="example">
                <h3>Model Information</h3>
                <span class="method">GET</span> <span class="url">/models</span>
            </div>
            
            <h3>Example Response (All Models)</h3>
            <div class="example">
                <code>
                {{<br>
                &nbsp;&nbsp;"SVM": {{"label": "Real", "confidence": 0.9957}},<br>
                &nbsp;&nbsp;"LSTM": {{"label": "Real", "confidence": 0.9848}},<br>
                &nbsp;&nbsp;"BERT": {{"label": "Real", "confidence": 0.9938}}<br>
                }}
                </code>
            </div>
            
            <h3>Model Performance Comparison</h3>
            <ul>
                <li><strong>SVM:</strong> 99.59% accuracy, fastest inference, traditional ML</li>
                <li><strong>LSTM:</strong> 98.90% accuracy, sequential pattern recognition, neural network</li>
                <li><strong>BERT:</strong> 97.50% accuracy, contextual understanding, transformer</li>
            </ul>
            
            <h3>Neural Network Diversity Achieved! 🎯</h3>
            <p>This system now includes multiple neural network architectures for comprehensive fake news detection.</p>
        </div>
    </body>
    </html>
    """

# Single model prediction endpoint
@app.route("/predict", methods=["POST"])
def predict():
    data = request.json
    text = data.get("text", "")
    model_type = request.args.get("model", "svm").lower()
    
    if not text:
        return jsonify({"error": "No text provided"}), 400
    
    if model_type == "svm":
        result = predictor.predict_svm(text)
    elif model_type == "lstm":
        result = predictor.predict_lstm(text)
    elif model_type == "bert":
        result = predictor.predict_bert(text)
    else:
        return jsonify({"error": f"Unknown model: {model_type}. Available: svm, lstm, bert"}), 400
    
    if "error" in result:
        return jsonify(result), 500
    
    return jsonify(result)

# All models prediction endpoint
@app.route("/predict-all", methods=["POST"])
def predict_all():
    data = request.json
    text = data.get("text", "")
    
    if not text:
        return jsonify({"error": "No text provided"}), 400
    
    results = predictor.predict_all(text)
    
    if not results:
        return jsonify({"error": "No models available"}), 500
    
    return jsonify(results)

# Model information endpoint
@app.route("/models", methods=["GET"])
def get_models():
    return jsonify(predictor.get_model_info())

@app.route("/health", methods=["GET"])
def health():
    info = predictor.get_model_info()
    return jsonify({
        "status": "ok",
        "available_models": info.get("available_models", [])
    })

# Combined analysis endpoint using Verdict Agent
@app.route("/analyze", methods=["POST"])
def analyze():
    data = request.json
    text = data.get("text", "").strip()
    if not text:
        return jsonify({"error": "No text provided"}), 400
    
    model_results = predictor.predict_all(text)
    if not model_results:
        return jsonify({"error": "No models available"}), 500
    
    if verdict_agent is None:
        return jsonify({
            "text": text,
            "model_results": model_results,
            "verdict": {"error": "Verdict Agent unavailable"}
        })
    
    # Convert to ModelResult objects
    va_input = {}
    for name, res in model_results.items():
        if "error" not in res:
            key = name.lower()
            model_meta = predictor.models.get(key, {})
            va_input[key] = ModelResult(
                model_name=name,
                label=res.get("label", ""),
                confidence=float(res.get("confidence", 0.0)),
                model_type=model_meta.get("type", "Unknown"),
                accuracy=float(model_meta.get("accuracy", 0.0))
            )
    response = verdict_agent.process_verdict(text, va_input)
    return jsonify({
        "text": text,
        "model_results": model_results,
        "verdict": {
            "verdict": response.verdict.value,
            "confidence": response.confidence,
            "confidence_level": response.confidence_level.value,
            "reasoning": response.reasoning,
            "evidence": [
                {
                    "source": ev.source,
                    "content": ev.content,
                    "relevance_score": ev.relevance_score,
                    "citation": ev.citation
                } for ev in response.evidence
            ],
            "model_agreement": response.model_agreement,
            "audit_id": response.audit_id,
            "timestamp": response.timestamp,
            "processing_time_ms": response.processing_time_ms,
            "explainability": response.explainability
        }
    })

# Verdict-only endpoint (accept model results from other agents)
@app.route("/verdict", methods=["POST"])
def verdict_only():
    if verdict_agent is None:
        return jsonify({"error": "Verdict Agent unavailable"}), 500
    data = request.json
    text = data.get("text", "").strip()
    provided = data.get("model_results", {})
    if not text:
        return jsonify({"error": "Text is required"}), 400
    if not provided:
        return jsonify({"error": "Model results are required"}), 400
    
    va_input = {}
    for name, res in provided.items():
        try:
            va_input[name.lower()] = ModelResult(
                model_name=name,
                label=res.get("label", ""),
                confidence=float(res.get("confidence", 0.0)),
                model_type=res.get("model_type", "Unknown"),
                accuracy=float(res.get("accuracy", 0.0))
            )
        except Exception as e:
            return jsonify({"error": f"Invalid model result for {name}: {e}"}), 400
    response = verdict_agent.process_verdict(text, va_input)
    return jsonify({
        "verdict": response.verdict.value,
        "confidence": response.confidence,
        "confidence_level": response.confidence_level.value,
        "reasoning": response.reasoning,
        "evidence": [
            {
                "source": ev.source,
                "content": ev.content,
                "relevance_score": ev.relevance_score,
                "citation": ev.citation
            } for ev in response.evidence
        ],
        "model_agreement": response.model_agreement,
        "audit_id": response.audit_id,
        "timestamp": response.timestamp,
        "processing_time_ms": response.processing_time_ms,
        "explainability": response.explainability
    })

if __name__ == "__main__":
    print("\n🚀 Starting Advanced Fake News Detection API...")
    print("Available endpoints:")
    print("  GET  / - Homepage with documentation")
    print("  GET  /health - Health check")
    print("  POST /predict?model=svm - SVM prediction")
    print("  POST /predict?model=lstm - LSTM prediction")
    print("  POST /predict?model=bert - BERT prediction")
    print("  POST /predict-all - All models prediction")
    print("  GET  /models - Model information")
    print("\nStarting server on http://localhost:5000")
    app.run(debug=False, use_reloader=False, host='127.0.0.1', port=5000)
# Phase 1 Integration: Enhanced Utilities
class TextPreprocessor:
    """Enhanced text preprocessing with normalization and cleaning."""
    
    def __init__(self):
        self.min_chars = 10
        self.min_words = 3
    
    def preprocess(self, text):
        """Comprehensive text preprocessing."""
        if not text or not isinstance(text, str):
            return "", [], ["Empty or invalid input"]
        
        original_text = text
        errors = []
        
        try:
            # Unicode normalization
            text = unicodedata.normalize('NFKC', text)
            
            # HTML decoding
            text = html.unescape(text)
            
            # Basic cleaning
            text = re.sub(r'<script[^>]*>.*?</script>', '', text, flags=re.IGNORECASE | re.DOTALL)
            text = re.sub(r'<[^>]+>', '', text)
            
            # URL replacement
            text = re.sub(r'https?://\S+|www\.\S+', '[URL]', text)
            
            # Whitespace normalization
            text = re.sub(r'\s+', ' ', text).strip()
            
            # Character validation
            if len(text) < self.min_chars:
                errors.append(f"Text too short (minimum {self.min_chars} characters)")
            
            word_count = len(text.split())
            if word_count < self.min_words:
                errors.append(f"Too few words (minimum {self.min_words} words)")
            
            return text, [], errors
            
        except Exception as e:
            return original_text, [], [f"Preprocessing error: {str(e)}"]

class InputValidator:
    """Input validation for security and content quality."""
    
    def __init__(self):
        self.max_length = 10000
        self.max_words = 2000
    
    def validate(self, text):
        """Validate input text."""
        if not text or not isinstance(text, str):
            return False, "Invalid input"
        
        # Length validation
        if len(text) > self.max_length:
            return False, f"Text too long (maximum {self.max_length} characters)"
        
        word_count = len(text.split())
        if word_count > self.max_words:
            return False, f"Too many words (maximum {self.max_words} words)"
        
        # Security checks
        if '<script' in text.lower():
            return False, "Potential security risk detected"
        
        if len(re.findall(r'https?://', text)) > 10:
            return False, "Too many URLs detected"
        
        return True, "Valid input"

class ExplainabilityEngine:
    """Enhanced explainability with detailed reasoning."""
    
    def __init__(self):
        self.fake_patterns = [
            'breaking', 'urgent', 'shocking', 'unbelievable', 'incredible',
            'you won\'t believe', 'doctors hate', 'one weird trick', 'click here',
            'must see', 'must read', 'what happens next', 'this will shock you'
        ]
        
        self.real_patterns = [
            'reuters', 'ap', 'associated press', 'bbc', 'cnn', 'nbc', 'abc', 'cbs',
            'according to', 'study shows', 'research indicates', 'expert says',
            'published in', 'peer-reviewed', 'journal', 'university'
        ]
    
    def analyze_text(self, text, prediction, confidence, model_results):
        """Generate detailed explanation."""
        text_lower = text.lower()
        
        # Extract indicators
        fake_indicators = []
        real_indicators = []
        
        for pattern in self.fake_patterns:
            if pattern in text_lower:
                fake_indicators.append(pattern)
        
        for pattern in self.real_patterns:
            if pattern in text_lower:
                real_indicators.append(pattern)
        
        # Generate insight
        if prediction == 'Real':
            if real_indicators:
                insight = f"This article appears credible because it contains reliable indicators like '{', '.join(real_indicators[:3])}'."
            else:
                insight = f"This article is classified as real with {confidence:.1%} confidence, showing characteristics of legitimate news reporting."
>>>>>>> 967723de
        else:
            with st.spinner("Analyzing text..."):
                # Perform analysis
                result = predictor.analyze_text(text, title, source)
                
                # Store in history
                result['timestamp'] = datetime.now().isoformat()
                st.session_state.analysis_history.append(result)
                
                # Display results
                display_analysis_results(result)

def display_analysis_results(result):
    """Display comprehensive analysis results"""
    
    ensemble_result = result.get('ensemble_result', {})
    prediction = ensemble_result.get('overall_prediction', 'UNKNOWN')
    confidence = ensemble_result.get('overall_confidence', 0)
    
    # Overall verdict
    st.header("🎯 Analysis Results")
    
    # Determine styling based on prediction
    if prediction == 'FAKE':
        result_class = "fake-result"
        verdict_emoji = "❌"
        verdict_color = "#f44336"
    elif prediction == 'TRUE':
        result_class = "true-result"
        verdict_emoji = "✅"
        verdict_color = "#4caf50"
    else:
        result_class = "uncertain-result"
        verdict_emoji = "⚠️"
        verdict_color = "#ff9800"
    
    # Display overall verdict
    st.markdown(f"""
    <div class="prediction-result {result_class}">
        <h2>{verdict_emoji} Overall Verdict: {prediction}</h2>
        <h3>Confidence: {confidence:.1f}%</h3>
        <p>{result.get('analysis_summary', '')}</p>
    </div>
    """, unsafe_allow_html=True)
    
    # Confidence meter
    fig = go.Figure(go.Indicator(
        mode = "gauge+number+delta",
        value = confidence,
        domain = {'x': [0, 1], 'y': [0, 1]},
        title = {'text': "Confidence Level"},
        delta = {'reference': 80},
        gauge = {
            'axis': {'range': [None, 100]},
            'bar': {'color': verdict_color},
            'steps': [
                {'range': [0, 50], 'color': "lightgray"},
                {'range': [50, 80], 'color': "gray"}
            ],
            'threshold': {
                'line': {'color': "red", 'width': 4},
                'thickness': 0.75,
                'value': 90
            }
        }
    ))
    
    fig.update_layout(height=300)
    st.plotly_chart(fig, use_container_width=True)
    
    # Individual model predictions
    st.header("🤖 Individual Model Predictions")
    
    predictions = result.get('individual_predictions', [])
    for pred in predictions:
        if pred.get('prediction') != 'ERROR':
            with st.expander(f"{pred['model_name']} Model Results"):
                col1, col2, col3 = st.columns(3)
                
                with col1:
                    st.metric("Prediction", pred['prediction'])
                
                with col2:
                    st.metric("Confidence", f"{pred['confidence']:.1f}%")
                
                with col3:
                    st.metric("Fake Probability", f"{pred.get('probability_fake', 0):.1f}%")
    
    # Risk factors
    risk_factors = result.get('risk_factors', [])
    if risk_factors:
        st.header("⚠️ Risk Factors Identified")
        for factor in risk_factors:
            st.warning(f"• {factor}")
    
    # Credibility analysis
    credibility_analysis = result.get('credibility_analysis', {})
    if credibility_analysis.get('available'):
        st.header("📊 Credibility Analysis")
        
        col1, col2 = st.columns(2)
        with col1:
            st.metric("Credibility Score", f"{credibility_analysis.get('credibility_score', 0):.2f}")
        with col2:
            st.metric("Uncertainty", f"{credibility_analysis.get('uncertainty', 0):.2f}")
    
    # Verdict explanation
    verdict = result.get('verdict', {})
    if verdict.get('available'):
        st.header("🎯 Final Verdict")
        st.info(verdict.get('explanation', 'No explanation available'))

def model_comparison_page():
    """Model comparison and performance metrics"""
    
    st.header("📊 Model Comparison")
    
    model_info = get_model_info()
    
    # Performance metrics table
    st.subheader("Performance Metrics")
    
    metrics_data = []
    for model_key, info in model_info.items():
        metrics_data.append({
            'Model': info['name'],
            'Accuracy (%)': info['accuracy'],
            'Type': info['description'],
            'Strength': info['strength']
        })
    
    df = pd.DataFrame(metrics_data)
    st.dataframe(df, use_container_width=True)
    
    # Model comparison visualization
    st.subheader("Model Accuracy Comparison")
    
    fig = px.bar(
        df,
        x='Model',
        y='Accuracy (%)',
        color='Accuracy (%)',
        color_continuous_scale='RdYlGn',
        title="Model Accuracy Comparison"
    )
    fig.update_layout(height=400)
    st.plotly_chart(fig, use_container_width=True)
    
    # Model characteristics
    st.subheader("Model Characteristics")
    
    for model_key, info in model_info.items():
        with st.expander(f"{info['name']} Details"):
            st.write(f"**Description:** {info['description']}")
            st.write(f"**Key Strength:** {info['strength']}")
            st.write(f"**Accuracy:** {info['accuracy']}%")
            
            # Add model-specific information
            if model_key == 'svm':
                st.write("**Technical Details:**")
                st.write("- Uses TF-IDF vectorization")
                st.write("- Linear kernel support vector machine")
                st.write("- Excellent for structured text features")
            
            elif model_key == 'lstm':
                st.write("**Technical Details:**")
                st.write("- Recurrent neural network architecture")
                st.write("- Captures sequential patterns in text")
                st.write("- Good for understanding context flow")
            
            elif model_key == 'bert':
                st.write("**Technical Details:**")
                st.write("- Transformer-based architecture")
                st.write("- Bidirectional attention mechanism")
                st.write("- State-of-the-art for text understanding")

def statistics_page():
    """Statistics and insights from analysis history"""
    
    st.header("📈 Statistics & Insights")
    
    if not st.session_state.analysis_history:
        st.info("No analysis history available. Perform some analyses to see statistics here.")
        return
    
    history = st.session_state.analysis_history
    
    # Basic statistics
    st.subheader("Session Statistics")
    
    col1, col2, col3, col4 = st.columns(4)
    
    with col1:
        st.metric("Total Analyses", len(history))
    
    # Count predictions
    fake_count = sum(1 for h in history if h.get('ensemble_result', {}).get('overall_prediction') == 'FAKE')
    true_count = sum(1 for h in history if h.get('ensemble_result', {}).get('overall_prediction') == 'TRUE')
    
    with col2:
        st.metric("Fake News Detected", fake_count)
    
    with col3:
        st.metric("True News Verified", true_count)
    
    with col4:
        avg_confidence = np.mean([h.get('ensemble_result', {}).get('overall_confidence', 0) for h in history])
        st.metric("Avg Confidence", f"{avg_confidence:.1f}%")
    
    # Prediction distribution
    st.subheader("Prediction Distribution")
    
    prediction_counts = {'FAKE': fake_count, 'TRUE': true_count}
    
    fig = px.pie(
        values=list(prediction_counts.values()),
        names=list(prediction_counts.keys()),
        title="Distribution of Predictions",
        color_discrete_map={'FAKE': '#f44336', 'TRUE': '#4caf50'}
    )
    st.plotly_chart(fig, use_container_width=True)
    
    # Confidence distribution
    st.subheader("Confidence Distribution")
    
    confidences = [h.get('ensemble_result', {}).get('overall_confidence', 0) for h in history]
    
    fig = px.histogram(
        x=confidences,
        nbins=20,
        title="Distribution of Confidence Scores",
        labels={'x': 'Confidence (%)', 'y': 'Count'}
    )
    st.plotly_chart(fig, use_container_width=True)
    
    # Model agreement analysis
    st.subheader("Model Agreement Analysis")
    
    agreement_data = []
    for h in history:
        predictions = h.get('individual_predictions', [])
        if len(predictions) >= 2:
            preds = [p.get('prediction') for p in predictions if p.get('prediction') != 'ERROR']
            if len(set(preds)) == 1:  # All models agree
                agreement_data.append('Full Agreement')
            elif len(set(preds)) == 2:  # Some disagreement
                agreement_data.append('Partial Disagreement')
            else:
                agreement_data.append('Major Disagreement')
    
    if agreement_data:
        agreement_counts = pd.Series(agreement_data).value_counts()
        
        fig = px.bar(
            x=agreement_counts.index,
            y=agreement_counts.values,
            title="Model Agreement Analysis",
            labels={'x': 'Agreement Level', 'y': 'Count'}
        )
        st.plotly_chart(fig, use_container_width=True)
    
    # Risk factors analysis
    st.subheader("Most Common Risk Factors")
    
    all_risk_factors = []
    for h in history:
        all_risk_factors.extend(h.get('risk_factors', []))
    
    if all_risk_factors:
        risk_factor_counts = pd.Series(all_risk_factors).value_counts()
        
        fig = px.bar(
            x=risk_factor_counts.values,
            y=risk_factor_counts.index,
            orientation='h',
            title="Most Common Risk Factors",
            labels={'x': 'Frequency', 'y': 'Risk Factor'}
        )
        st.plotly_chart(fig, use_container_width=True)

def about_page():
    """About page with project information"""
    
    st.header("ℹ️ About This Project")
    
    st.markdown("""
    ## 🔍 Fake News Detection System
    
    This application uses advanced machine learning models to analyze and detect fake news with high accuracy.
    
    ### 🎯 Features
    
    - **Multi-Model Analysis**: Combines SVM, LSTM, and BERT models for robust detection
    - **Real-time Analysis**: Get instant results with detailed explanations
    - **Credibility Assessment**: Advanced credibility analysis with risk factor identification
    - **Model Comparison**: Compare performance of different models
    - **Statistical Insights**: Track analysis patterns and model performance
    
    ### 🤖 Model Architecture
    
    #### 1. Support Vector Machine (SVM)
    - **Accuracy**: 99.5%
    - **Type**: Traditional machine learning with TF-IDF features
    - **Strength**: Excellent performance on structured text features
    
    #### 2. Long Short-Term Memory (LSTM)
    - **Accuracy**: 87.0%
    - **Type**: Deep learning for sequential data
    - **Strength**: Captures temporal patterns and context flow
    
    #### 3. DistilBERT
    - **Accuracy**: 75.0%
    - **Type**: Transformer model with attention mechanism
    - **Strength**: State-of-the-art text understanding and semantics
    
    ### 🔧 Technical Implementation
    
    - **Frontend**: Streamlit for interactive web interface
    - **Backend**: Python with TensorFlow, PyTorch, and scikit-learn
    - **Deployment**: Hugging Face Spaces for easy access
    - **Memory Optimization**: BERT model uses half-precision for efficiency
    
    ### ⚠️ Important Limitations
    
    - This tool is for educational and research purposes
    - Results should not be the sole basis for important decisions
    - Models may have biases based on training data
    - Always verify information through multiple reliable sources
    
    ### 📚 Responsible Use
    
    - Use as a supplementary tool for fact-checking
    - Combine with human judgment and additional verification
    - Be aware of potential biases in automated systems
    - Respect privacy and ethical considerations
    
    ### 🚀 Deployment
    
    This application is deployed on Hugging Face Spaces, making it accessible to users worldwide.
    
    ### 📞 Support
    
    For questions or issues, please refer to the GitHub repository or Hugging Face Space.
    
    ---
    
    **Built with ❤️ using Streamlit, TensorFlow, PyTorch, and Hugging Face**
    """)

if __name__ == "__main__":
    main()<|MERGE_RESOLUTION|>--- conflicted
+++ resolved
@@ -1,18 +1,22 @@
 """
-<<<<<<< HEAD
-Fake News Detection App - Streamlit + Hugging Face Deployment
-Multi-page application with model comparison, statistics, and comprehensive analysis
-=======
-Final Enhanced Fake News Detection API with SVM, LSTM, and BERT Models
-Complete implementation with all neural network diversity.
+Enhanced Fake News Detection System
+Combines Flask API and Streamlit UI with SVM, LSTM, and BERT Models
+Complete implementation with comprehensive analysis and neural network diversity.
 """
 
-from flask import Flask, request, jsonify
-import joblib
 import os
-import pickle
+import sys
 import re
 import warnings
+import unicodedata
+import html
+from datetime import datetime
+
+# Core ML imports
+import joblib
+import pickle
+import numpy as np
+import pandas as pd
 
 # Defer heavy ML imports to runtime to avoid environment segfaults
 tf = None
@@ -20,159 +24,75 @@
 torch = None
 AutoTokenizer = None
 AutoModel = None
-np = None
-Enhanced Fake News Detection API with Modern Interactive UI
-Complete web interface with article collector, verdict agent, and insights.
->>>>>>> 967723de
-"""
-
+
+# Web framework imports
+from flask import Flask, request, jsonify
 import streamlit as st
 import plotly.express as px
 import plotly.graph_objects as go
-import pandas as pd
-import numpy as np
-from datetime import datetime
 import json
 
-<<<<<<< HEAD
-# Import our custom modules
-from utils.model_loader import load_models, get_model_info
-from utils.predictor import UnifiedPredictor
-
-# Page configuration
-st.set_page_config(
-    page_title="Fake News Detection",
-    page_icon="🔍",
-    layout="wide",
-    initial_sidebar_state="expanded"
-)
-
-# Custom CSS for better styling
-st.markdown("""
-<style>
-    .main-header {
-        font-size: 3rem;
-        color: #1f77b4;
-        text-align: center;
-        margin-bottom: 2rem;
-    }
-    .model-card {
-        border: 1px solid #ddd;
-        border-radius: 10px;
-        padding: 1rem;
-        margin: 1rem 0;
-        background-color: #f9f9f9;
-    }
-    .prediction-result {
-        border-radius: 10px;
-        padding: 1rem;
-        margin: 1rem 0;
-    }
-    .fake-result {
-        background-color: #ffebee;
-        border-left: 5px solid #f44336;
-    }
-    .true-result {
-        background-color: #e8f5e8;
-        border-left: 5px solid #4caf50;
-    }
-    .uncertain-result {
-        background-color: #fff3e0;
-        border-left: 5px solid #ff9800;
-    }
-    .metric-card {
-        background-color: #f0f2f6;
-        padding: 1rem;
-        border-radius: 8px;
-        text-align: center;
-    }
-</style>
-""", unsafe_allow_html=True)
-
-# Initialize session state
-if 'analysis_history' not in st.session_state:
-    st.session_state.analysis_history = []
-if 'models_loaded' not in st.session_state:
-    st.session_state.models_loaded = False
-
-# Load models once
-@st.cache_resource
-def initialize_models():
-    """Initialize models and predictor"""
-    model_loader = load_models()
-    if model_loader:
-        predictor = UnifiedPredictor(model_loader)
-        return model_loader, predictor
-    return None, None
-
-def main():
-    """Main application"""
-    
-    # Header
-    st.markdown('<h1 class="main-header">🔍 Fake News Detection System</h1>', unsafe_allow_html=True)
-    
-    # Initialize models
-    model_loader, predictor = initialize_models()
-    
-    if model_loader is None:
-        st.error("❌ Failed to load models. Please check that model files are present in the 'models' directory.")
-        st.stop()
-    
-    st.session_state.models_loaded = True
-    
-    # Sidebar navigation
-    st.sidebar.title("Navigation")
-    page = st.sidebar.selectbox(
-        "Choose a page:",
-        ["🏠 Main Analysis", "📊 Model Comparison", "📈 Statistics & Insights", "ℹ️ About"]
-    )
-    
-    # Page routing
-    if page == "🏠 Main Analysis":
-        main_analysis_page(predictor)
-    elif page == "📊 Model Comparison":
-        model_comparison_page()
-    elif page == "📈 Statistics & Insights":
-        statistics_page()
-    elif page == "ℹ️ About":
-        about_page()
-
-def main_analysis_page(predictor):
-    """Main prediction interface"""
-    
-    st.header("📝 Text Analysis")
-    st.markdown("Enter the news text you want to analyze for authenticity.")
-    
-    # Input form
-    with st.form("analysis_form"):
-        col1, col2 = st.columns([2, 1])
-        
-        with col1:
-            text = st.text_area(
-                "News Text:",
-                placeholder="Enter the news text here...",
-                height=150,
-                help="Minimum 10 characters, maximum 5000 characters"
-            )
-        
-        with col2:
-            title = st.text_input("Title (optional):", placeholder="News title")
-            source = st.text_input("Source (optional):", placeholder="News source")
-        
-        analyze_button = st.form_submit_button("🔍 Analyze News", type="primary")
-    
-    if analyze_button:
-        if not text or len(text.strip()) < 10:
-            st.error("Please enter at least 10 characters of text.")
-=======
-# Load models
-print("Loading all models...")
-
+# Import our custom modules (if available)
+try:
+    from utils.model_loader import load_models, get_model_info
+    from utils.predictor import UnifiedPredictor
+    STREAMLIT_UTILS_AVAILABLE = True
+except ImportError:
+    STREAMLIT_UTILS_AVAILABLE = False
+    print("Streamlit utils not available, falling back to Flask-only mode")
+# Enhanced Text Preprocessor
+class TextPreprocessor:
+    """Enhanced text preprocessing with normalization and cleaning."""
+    
+    def __init__(self):
+        self.min_chars = 10
+        self.min_words = 3
+    
+    def preprocess(self, text):
+        """Comprehensive text preprocessing."""
+        if not text or not isinstance(text, str):
+            return "", [], ["Empty or invalid input"]
+        
+        original_text = text
+        errors = []
+        
+        try:
+            # Unicode normalization
+            text = unicodedata.normalize('NFKC', text)
+            
+            # HTML decoding
+            text = html.unescape(text)
+            
+            # Basic cleaning
+            text = re.sub(r'<script[^>]*>.*?</script>', '', text, flags=re.IGNORECASE | re.DOTALL)
+            text = re.sub(r'<[^>]+>', '', text)
+            
+            # URL replacement
+            text = re.sub(r'https?://\S+|www\.\S+', '[URL]', text)
+            
+            # Whitespace normalization
+            text = re.sub(r'\s+', ' ', text).strip()
+            
+            # Character validation
+            if len(text) < self.min_chars:
+                errors.append(f"Text too short (minimum {self.min_chars} characters)")
+            
+            word_count = len(text.split())
+            if word_count < self.min_words:
+                errors.append(f"Too few words (minimum {self.min_words} words)")
+            
+            return text, [], errors
+            
+        except Exception as e:
+            return original_text, [], [f"Preprocessing error: {str(e)}"]
+
+# Unified Model Predictor Class
 class ModelPredictor:
     """Unified predictor for all models"""
     
     def __init__(self):
         self.models = {}
+        self.preprocessor = TextPreprocessor()
         self.load_models()
     
     def load_models(self):
@@ -355,7 +275,7 @@
 # Initialize predictor
 predictor = ModelPredictor()
 
-# Flask app
+# Flask app initialization
 app = Flask(__name__)
 
 # Verdict Agent integration
@@ -367,7 +287,7 @@
     verdict_agent = None
     print(f"❌ Verdict Agent unavailable: {e}")
 
-# Homepage route
+# Flask API Routes
 @app.route("/", methods=["GET"])
 def home():
     model_info = predictor.get_model_info()
@@ -459,7 +379,6 @@
     </html>
     """
 
-# Single model prediction endpoint
 @app.route("/predict", methods=["POST"])
 def predict():
     data = request.json
@@ -483,7 +402,6 @@
     
     return jsonify(result)
 
-# All models prediction endpoint
 @app.route("/predict-all", methods=["POST"])
 def predict_all():
     data = request.json
@@ -499,7 +417,6 @@
     
     return jsonify(results)
 
-# Model information endpoint
 @app.route("/models", methods=["GET"])
 def get_models():
     return jsonify(predictor.get_model_info())
@@ -512,7 +429,6 @@
         "available_models": info.get("available_models", [])
     })
 
-# Combined analysis endpoint using Verdict Agent
 @app.route("/analyze", methods=["POST"])
 def analyze():
     data = request.json
@@ -569,7 +485,6 @@
         }
     })
 
-# Verdict-only endpoint (accept model results from other agents)
 @app.route("/verdict", methods=["POST"])
 def verdict_only():
     if verdict_agent is None:
@@ -615,7 +530,307 @@
         "explainability": response.explainability
     })
 
-if __name__ == "__main__":
+# Streamlit UI Functions (only if utils are available)
+def get_model_info():
+    """Get model information for Streamlit UI"""
+    if not STREAMLIT_UTILS_AVAILABLE:
+        # Fallback to basic info
+        return {
+            'svm': {
+                'name': 'SVM',
+                'accuracy': 99.5,
+                'description': 'Linear Support Vector Machine',
+                'strength': 'Fast inference, high accuracy'
+            },
+            'lstm': {
+                'name': 'LSTM',
+                'accuracy': 87.0,
+                'description': 'Long Short-Term Memory Network',
+                'strength': 'Sequential pattern recognition'
+            },
+            'bert': {
+                'name': 'BERT',
+                'accuracy': 75.0,
+                'description': 'Bidirectional Encoder Representations',
+                'strength': 'Contextual understanding'
+            }
+        }
+    return get_model_info()
+
+# Streamlit UI Functions
+def streamlit_ui():
+    """Streamlit UI interface (only runs if utils are available)"""
+    if not STREAMLIT_UTILS_AVAILABLE:
+        st.error("Streamlit UI requires utils modules. Please ensure utils/model_loader.py and utils/predictor.py are available.")
+        return
+    
+    # Page configuration
+    st.set_page_config(
+        page_title="Fake News Detection",
+        page_icon="🔍",
+        layout="wide",
+        initial_sidebar_state="expanded"
+    )
+    
+    # Custom CSS for better styling
+    st.markdown("""
+    <style>
+        .main-header {
+            font-size: 3rem;
+            color: #1f77b4;
+            text-align: center;
+            margin-bottom: 2rem;
+        }
+        .model-card {
+            border: 1px solid #ddd;
+            border-radius: 10px;
+            padding: 1rem;
+            margin: 1rem 0;
+            background-color: #f9f9f9;
+        }
+        .prediction-result {
+            border-radius: 10px;
+            padding: 1rem;
+            margin: 1rem 0;
+        }
+        .fake-result {
+            background-color: #ffebee;
+            border-left: 5px solid #f44336;
+        }
+        .true-result {
+            background-color: #e8f5e8;
+            border-left: 5px solid #4caf50;
+        }
+        .uncertain-result {
+            background-color: #fff3e0;
+            border-left: 5px solid #ff9800;
+        }
+        .metric-card {
+            background-color: #f0f2f6;
+            padding: 1rem;
+            border-radius: 8px;
+            text-align: center;
+        }
+    </style>
+    """, unsafe_allow_html=True)
+
+def initialize_streamlit_session():
+    """Initialize Streamlit session state"""
+    if 'analysis_history' not in st.session_state:
+        st.session_state.analysis_history = []
+    if 'models_loaded' not in st.session_state:
+        st.session_state.models_loaded = False
+
+# Load models once (Streamlit only)
+@st.cache_resource
+def initialize_models():
+    """Initialize models and predictor"""
+    if not STREAMLIT_UTILS_AVAILABLE:
+        return None, None
+    model_loader = load_models()
+    if model_loader:
+        predictor = UnifiedPredictor(model_loader)
+        return model_loader, predictor
+    return None, None
+
+def main_streamlit():
+    """Main Streamlit application"""
+    if not STREAMLIT_UTILS_AVAILABLE:
+        st.error("Streamlit UI requires utils modules. Please ensure utils/model_loader.py and utils/predictor.py are available.")
+        return
+    
+    # Header
+    st.markdown('<h1 class="main-header">🔍 Fake News Detection System</h1>', unsafe_allow_html=True)
+    
+    # Initialize models
+    model_loader, predictor = initialize_models()
+    
+    if model_loader is None:
+        st.error("❌ Failed to load models. Please check that model files are present in the 'models' directory.")
+        st.stop()
+    
+    st.session_state.models_loaded = True
+    
+    # Sidebar navigation
+    st.sidebar.title("Navigation")
+    page = st.sidebar.selectbox(
+        "Choose a page:",
+        ["🏠 Main Analysis", "📊 Model Comparison", "📈 Statistics & Insights", "ℹ️ About"]
+    )
+    
+    # Page routing
+    if page == "🏠 Main Analysis":
+        main_analysis_page(predictor)
+    elif page == "📊 Model Comparison":
+        model_comparison_page()
+    elif page == "📈 Statistics & Insights":
+        statistics_page()
+    elif page == "ℹ️ About":
+        about_page()
+
+def main_analysis_page(predictor):
+    """Main prediction interface"""
+    st.header("📝 Text Analysis")
+    st.markdown("Enter the news text you want to analyze for authenticity.")
+    
+    # Input form
+    with st.form("analysis_form"):
+        col1, col2 = st.columns([2, 1])
+        
+        with col1:
+            text = st.text_area(
+                "News Text:",
+                placeholder="Enter the news text here...",
+                height=150,
+                help="Minimum 10 characters, maximum 5000 characters"
+            )
+        
+        with col2:
+            title = st.text_input("Title (optional):", placeholder="News title")
+            source = st.text_input("Source (optional):", placeholder="News source")
+        
+        analyze_button = st.form_submit_button("🔍 Analyze News", type="primary")
+    
+    if analyze_button:
+        if not text or len(text.strip()) < 10:
+            st.error("Please enter at least 10 characters of text.")
+        else:
+            with st.spinner("Analyzing text..."):
+                # Perform analysis using the unified predictor
+                results = predictor.predict_all(text)
+                
+                # Display results
+                display_analysis_results(results, text)
+
+def display_analysis_results(results, text):
+    """Display comprehensive analysis results"""
+    st.header("🎯 Analysis Results")
+    
+    # Display individual model predictions
+    for model_name, result in results.items():
+        if "error" not in result:
+            with st.expander(f"{model_name} Model Results"):
+                col1, col2 = st.columns(2)
+                
+                with col1:
+                    st.metric("Prediction", result['label'])
+                
+                with col2:
+                    st.metric("Confidence", f"{result['confidence']:.1%}")
+
+def model_comparison_page():
+    """Model comparison and performance metrics"""
+    st.header("📊 Model Comparison")
+    
+    model_info = get_model_info()
+    
+    # Performance metrics table
+    st.subheader("Performance Metrics")
+    
+    metrics_data = []
+    for model_key, info in model_info.items():
+        metrics_data.append({
+            'Model': info['name'],
+            'Accuracy (%)': info['accuracy'],
+            'Type': info['description'],
+            'Strength': info['strength']
+        })
+    
+    df = pd.DataFrame(metrics_data)
+    st.dataframe(df, use_container_width=True)
+
+def statistics_page():
+    """Statistics and insights from analysis history"""
+    st.header("📈 Statistics & Insights")
+    
+    if not st.session_state.analysis_history:
+        st.info("No analysis history available. Perform some analyses to see statistics here.")
+        return
+    
+    st.info("Statistics functionality would be implemented here with the full Streamlit UI.")
+
+def about_page():
+    """About page with project information"""
+    st.header("ℹ️ About This Project")
+    
+    st.markdown("""
+    ## 🔍 Fake News Detection System
+    
+    This application uses advanced machine learning models to analyze and detect fake news with high accuracy.
+    
+    ### 🎯 Features
+    
+    - **Multi-Model Analysis**: Combines SVM, LSTM, and BERT models for robust detection
+    - **Real-time Analysis**: Get instant results with detailed explanations
+    - **Credibility Assessment**: Advanced credibility analysis with risk factor identification
+    - **Model Comparison**: Compare performance of different models
+    - **Statistical Insights**: Track analysis patterns and model performance
+    
+    ### 🤖 Model Architecture
+    
+    #### 1. Support Vector Machine (SVM)
+    - **Accuracy**: 99.5%
+    - **Type**: Traditional machine learning with TF-IDF features
+    - **Strength**: Excellent performance on structured text features
+    
+    #### 2. Long Short-Term Memory (LSTM)
+    - **Accuracy**: 87.0%
+    - **Type**: Deep learning for sequential data
+    - **Strength**: Captures temporal patterns and context flow
+    
+    #### 3. DistilBERT
+    - **Accuracy**: 75.0%
+    - **Type**: Transformer model with attention mechanism
+    - **Strength**: State-of-the-art text understanding and semantics
+    
+    ### 🔧 Technical Implementation
+    
+    - **Frontend**: Streamlit for interactive web interface
+    - **Backend**: Python with TensorFlow, PyTorch, and scikit-learn
+    - **Deployment**: Hugging Face Spaces for easy access
+    - **Memory Optimization**: BERT model uses half-precision for efficiency
+    
+    ### ⚠️ Important Limitations
+    
+    - This tool is for educational and research purposes
+    - Results should not be the sole basis for important decisions
+    - Models may have biases based on training data
+    - Always verify information through multiple reliable sources
+    
+    ### 📚 Responsible Use
+    
+    - Use as a supplementary tool for fact-checking
+    - Combine with human judgment and additional verification
+    - Be aware of potential biases in automated systems
+    - Respect privacy and ethical considerations
+    
+    ### 🚀 Deployment
+    
+    This application is deployed on Hugging Face Spaces, making it accessible to users worldwide.
+    
+    ### 📞 Support
+    
+    For questions or issues, please refer to the GitHub repository or Hugging Face Space.
+    
+    ---
+    
+    **Built with ❤️ using Streamlit, TensorFlow, PyTorch, and Hugging Face**
+    """)
+
+# Main execution logic
+def main():
+    """Main application entry point"""
+    # Check if running as Streamlit app
+    try:
+        # This will work if running with Streamlit
+        if hasattr(st, 'run'):
+            initialize_streamlit_session()
+            main_streamlit()
+            return
+    except:
+        pass
+    
+    # Default to Flask API mode
     print("\n🚀 Starting Advanced Fake News Detection API...")
     print("Available endpoints:")
     print("  GET  / - Homepage with documentation")
@@ -627,468 +842,6 @@
     print("  GET  /models - Model information")
     print("\nStarting server on http://localhost:5000")
     app.run(debug=False, use_reloader=False, host='127.0.0.1', port=5000)
-# Phase 1 Integration: Enhanced Utilities
-class TextPreprocessor:
-    """Enhanced text preprocessing with normalization and cleaning."""
-    
-    def __init__(self):
-        self.min_chars = 10
-        self.min_words = 3
-    
-    def preprocess(self, text):
-        """Comprehensive text preprocessing."""
-        if not text or not isinstance(text, str):
-            return "", [], ["Empty or invalid input"]
-        
-        original_text = text
-        errors = []
-        
-        try:
-            # Unicode normalization
-            text = unicodedata.normalize('NFKC', text)
-            
-            # HTML decoding
-            text = html.unescape(text)
-            
-            # Basic cleaning
-            text = re.sub(r'<script[^>]*>.*?</script>', '', text, flags=re.IGNORECASE | re.DOTALL)
-            text = re.sub(r'<[^>]+>', '', text)
-            
-            # URL replacement
-            text = re.sub(r'https?://\S+|www\.\S+', '[URL]', text)
-            
-            # Whitespace normalization
-            text = re.sub(r'\s+', ' ', text).strip()
-            
-            # Character validation
-            if len(text) < self.min_chars:
-                errors.append(f"Text too short (minimum {self.min_chars} characters)")
-            
-            word_count = len(text.split())
-            if word_count < self.min_words:
-                errors.append(f"Too few words (minimum {self.min_words} words)")
-            
-            return text, [], errors
-            
-        except Exception as e:
-            return original_text, [], [f"Preprocessing error: {str(e)}"]
-
-class InputValidator:
-    """Input validation for security and content quality."""
-    
-    def __init__(self):
-        self.max_length = 10000
-        self.max_words = 2000
-    
-    def validate(self, text):
-        """Validate input text."""
-        if not text or not isinstance(text, str):
-            return False, "Invalid input"
-        
-        # Length validation
-        if len(text) > self.max_length:
-            return False, f"Text too long (maximum {self.max_length} characters)"
-        
-        word_count = len(text.split())
-        if word_count > self.max_words:
-            return False, f"Too many words (maximum {self.max_words} words)"
-        
-        # Security checks
-        if '<script' in text.lower():
-            return False, "Potential security risk detected"
-        
-        if len(re.findall(r'https?://', text)) > 10:
-            return False, "Too many URLs detected"
-        
-        return True, "Valid input"
-
-class ExplainabilityEngine:
-    """Enhanced explainability with detailed reasoning."""
-    
-    def __init__(self):
-        self.fake_patterns = [
-            'breaking', 'urgent', 'shocking', 'unbelievable', 'incredible',
-            'you won\'t believe', 'doctors hate', 'one weird trick', 'click here',
-            'must see', 'must read', 'what happens next', 'this will shock you'
-        ]
-        
-        self.real_patterns = [
-            'reuters', 'ap', 'associated press', 'bbc', 'cnn', 'nbc', 'abc', 'cbs',
-            'according to', 'study shows', 'research indicates', 'expert says',
-            'published in', 'peer-reviewed', 'journal', 'university'
-        ]
-    
-    def analyze_text(self, text, prediction, confidence, model_results):
-        """Generate detailed explanation."""
-        text_lower = text.lower()
-        
-        # Extract indicators
-        fake_indicators = []
-        real_indicators = []
-        
-        for pattern in self.fake_patterns:
-            if pattern in text_lower:
-                fake_indicators.append(pattern)
-        
-        for pattern in self.real_patterns:
-            if pattern in text_lower:
-                real_indicators.append(pattern)
-        
-        # Generate insight
-        if prediction == 'Real':
-            if real_indicators:
-                insight = f"This article appears credible because it contains reliable indicators like '{', '.join(real_indicators[:3])}'."
-            else:
-                insight = f"This article is classified as real with {confidence:.1%} confidence, showing characteristics of legitimate news reporting."
->>>>>>> 967723de
-        else:
-            with st.spinner("Analyzing text..."):
-                # Perform analysis
-                result = predictor.analyze_text(text, title, source)
-                
-                # Store in history
-                result['timestamp'] = datetime.now().isoformat()
-                st.session_state.analysis_history.append(result)
-                
-                # Display results
-                display_analysis_results(result)
-
-def display_analysis_results(result):
-    """Display comprehensive analysis results"""
-    
-    ensemble_result = result.get('ensemble_result', {})
-    prediction = ensemble_result.get('overall_prediction', 'UNKNOWN')
-    confidence = ensemble_result.get('overall_confidence', 0)
-    
-    # Overall verdict
-    st.header("🎯 Analysis Results")
-    
-    # Determine styling based on prediction
-    if prediction == 'FAKE':
-        result_class = "fake-result"
-        verdict_emoji = "❌"
-        verdict_color = "#f44336"
-    elif prediction == 'TRUE':
-        result_class = "true-result"
-        verdict_emoji = "✅"
-        verdict_color = "#4caf50"
-    else:
-        result_class = "uncertain-result"
-        verdict_emoji = "⚠️"
-        verdict_color = "#ff9800"
-    
-    # Display overall verdict
-    st.markdown(f"""
-    <div class="prediction-result {result_class}">
-        <h2>{verdict_emoji} Overall Verdict: {prediction}</h2>
-        <h3>Confidence: {confidence:.1f}%</h3>
-        <p>{result.get('analysis_summary', '')}</p>
-    </div>
-    """, unsafe_allow_html=True)
-    
-    # Confidence meter
-    fig = go.Figure(go.Indicator(
-        mode = "gauge+number+delta",
-        value = confidence,
-        domain = {'x': [0, 1], 'y': [0, 1]},
-        title = {'text': "Confidence Level"},
-        delta = {'reference': 80},
-        gauge = {
-            'axis': {'range': [None, 100]},
-            'bar': {'color': verdict_color},
-            'steps': [
-                {'range': [0, 50], 'color': "lightgray"},
-                {'range': [50, 80], 'color': "gray"}
-            ],
-            'threshold': {
-                'line': {'color': "red", 'width': 4},
-                'thickness': 0.75,
-                'value': 90
-            }
-        }
-    ))
-    
-    fig.update_layout(height=300)
-    st.plotly_chart(fig, use_container_width=True)
-    
-    # Individual model predictions
-    st.header("🤖 Individual Model Predictions")
-    
-    predictions = result.get('individual_predictions', [])
-    for pred in predictions:
-        if pred.get('prediction') != 'ERROR':
-            with st.expander(f"{pred['model_name']} Model Results"):
-                col1, col2, col3 = st.columns(3)
-                
-                with col1:
-                    st.metric("Prediction", pred['prediction'])
-                
-                with col2:
-                    st.metric("Confidence", f"{pred['confidence']:.1f}%")
-                
-                with col3:
-                    st.metric("Fake Probability", f"{pred.get('probability_fake', 0):.1f}%")
-    
-    # Risk factors
-    risk_factors = result.get('risk_factors', [])
-    if risk_factors:
-        st.header("⚠️ Risk Factors Identified")
-        for factor in risk_factors:
-            st.warning(f"• {factor}")
-    
-    # Credibility analysis
-    credibility_analysis = result.get('credibility_analysis', {})
-    if credibility_analysis.get('available'):
-        st.header("📊 Credibility Analysis")
-        
-        col1, col2 = st.columns(2)
-        with col1:
-            st.metric("Credibility Score", f"{credibility_analysis.get('credibility_score', 0):.2f}")
-        with col2:
-            st.metric("Uncertainty", f"{credibility_analysis.get('uncertainty', 0):.2f}")
-    
-    # Verdict explanation
-    verdict = result.get('verdict', {})
-    if verdict.get('available'):
-        st.header("🎯 Final Verdict")
-        st.info(verdict.get('explanation', 'No explanation available'))
-
-def model_comparison_page():
-    """Model comparison and performance metrics"""
-    
-    st.header("📊 Model Comparison")
-    
-    model_info = get_model_info()
-    
-    # Performance metrics table
-    st.subheader("Performance Metrics")
-    
-    metrics_data = []
-    for model_key, info in model_info.items():
-        metrics_data.append({
-            'Model': info['name'],
-            'Accuracy (%)': info['accuracy'],
-            'Type': info['description'],
-            'Strength': info['strength']
-        })
-    
-    df = pd.DataFrame(metrics_data)
-    st.dataframe(df, use_container_width=True)
-    
-    # Model comparison visualization
-    st.subheader("Model Accuracy Comparison")
-    
-    fig = px.bar(
-        df,
-        x='Model',
-        y='Accuracy (%)',
-        color='Accuracy (%)',
-        color_continuous_scale='RdYlGn',
-        title="Model Accuracy Comparison"
-    )
-    fig.update_layout(height=400)
-    st.plotly_chart(fig, use_container_width=True)
-    
-    # Model characteristics
-    st.subheader("Model Characteristics")
-    
-    for model_key, info in model_info.items():
-        with st.expander(f"{info['name']} Details"):
-            st.write(f"**Description:** {info['description']}")
-            st.write(f"**Key Strength:** {info['strength']}")
-            st.write(f"**Accuracy:** {info['accuracy']}%")
-            
-            # Add model-specific information
-            if model_key == 'svm':
-                st.write("**Technical Details:**")
-                st.write("- Uses TF-IDF vectorization")
-                st.write("- Linear kernel support vector machine")
-                st.write("- Excellent for structured text features")
-            
-            elif model_key == 'lstm':
-                st.write("**Technical Details:**")
-                st.write("- Recurrent neural network architecture")
-                st.write("- Captures sequential patterns in text")
-                st.write("- Good for understanding context flow")
-            
-            elif model_key == 'bert':
-                st.write("**Technical Details:**")
-                st.write("- Transformer-based architecture")
-                st.write("- Bidirectional attention mechanism")
-                st.write("- State-of-the-art for text understanding")
-
-def statistics_page():
-    """Statistics and insights from analysis history"""
-    
-    st.header("📈 Statistics & Insights")
-    
-    if not st.session_state.analysis_history:
-        st.info("No analysis history available. Perform some analyses to see statistics here.")
-        return
-    
-    history = st.session_state.analysis_history
-    
-    # Basic statistics
-    st.subheader("Session Statistics")
-    
-    col1, col2, col3, col4 = st.columns(4)
-    
-    with col1:
-        st.metric("Total Analyses", len(history))
-    
-    # Count predictions
-    fake_count = sum(1 for h in history if h.get('ensemble_result', {}).get('overall_prediction') == 'FAKE')
-    true_count = sum(1 for h in history if h.get('ensemble_result', {}).get('overall_prediction') == 'TRUE')
-    
-    with col2:
-        st.metric("Fake News Detected", fake_count)
-    
-    with col3:
-        st.metric("True News Verified", true_count)
-    
-    with col4:
-        avg_confidence = np.mean([h.get('ensemble_result', {}).get('overall_confidence', 0) for h in history])
-        st.metric("Avg Confidence", f"{avg_confidence:.1f}%")
-    
-    # Prediction distribution
-    st.subheader("Prediction Distribution")
-    
-    prediction_counts = {'FAKE': fake_count, 'TRUE': true_count}
-    
-    fig = px.pie(
-        values=list(prediction_counts.values()),
-        names=list(prediction_counts.keys()),
-        title="Distribution of Predictions",
-        color_discrete_map={'FAKE': '#f44336', 'TRUE': '#4caf50'}
-    )
-    st.plotly_chart(fig, use_container_width=True)
-    
-    # Confidence distribution
-    st.subheader("Confidence Distribution")
-    
-    confidences = [h.get('ensemble_result', {}).get('overall_confidence', 0) for h in history]
-    
-    fig = px.histogram(
-        x=confidences,
-        nbins=20,
-        title="Distribution of Confidence Scores",
-        labels={'x': 'Confidence (%)', 'y': 'Count'}
-    )
-    st.plotly_chart(fig, use_container_width=True)
-    
-    # Model agreement analysis
-    st.subheader("Model Agreement Analysis")
-    
-    agreement_data = []
-    for h in history:
-        predictions = h.get('individual_predictions', [])
-        if len(predictions) >= 2:
-            preds = [p.get('prediction') for p in predictions if p.get('prediction') != 'ERROR']
-            if len(set(preds)) == 1:  # All models agree
-                agreement_data.append('Full Agreement')
-            elif len(set(preds)) == 2:  # Some disagreement
-                agreement_data.append('Partial Disagreement')
-            else:
-                agreement_data.append('Major Disagreement')
-    
-    if agreement_data:
-        agreement_counts = pd.Series(agreement_data).value_counts()
-        
-        fig = px.bar(
-            x=agreement_counts.index,
-            y=agreement_counts.values,
-            title="Model Agreement Analysis",
-            labels={'x': 'Agreement Level', 'y': 'Count'}
-        )
-        st.plotly_chart(fig, use_container_width=True)
-    
-    # Risk factors analysis
-    st.subheader("Most Common Risk Factors")
-    
-    all_risk_factors = []
-    for h in history:
-        all_risk_factors.extend(h.get('risk_factors', []))
-    
-    if all_risk_factors:
-        risk_factor_counts = pd.Series(all_risk_factors).value_counts()
-        
-        fig = px.bar(
-            x=risk_factor_counts.values,
-            y=risk_factor_counts.index,
-            orientation='h',
-            title="Most Common Risk Factors",
-            labels={'x': 'Frequency', 'y': 'Risk Factor'}
-        )
-        st.plotly_chart(fig, use_container_width=True)
-
-def about_page():
-    """About page with project information"""
-    
-    st.header("ℹ️ About This Project")
-    
-    st.markdown("""
-    ## 🔍 Fake News Detection System
-    
-    This application uses advanced machine learning models to analyze and detect fake news with high accuracy.
-    
-    ### 🎯 Features
-    
-    - **Multi-Model Analysis**: Combines SVM, LSTM, and BERT models for robust detection
-    - **Real-time Analysis**: Get instant results with detailed explanations
-    - **Credibility Assessment**: Advanced credibility analysis with risk factor identification
-    - **Model Comparison**: Compare performance of different models
-    - **Statistical Insights**: Track analysis patterns and model performance
-    
-    ### 🤖 Model Architecture
-    
-    #### 1. Support Vector Machine (SVM)
-    - **Accuracy**: 99.5%
-    - **Type**: Traditional machine learning with TF-IDF features
-    - **Strength**: Excellent performance on structured text features
-    
-    #### 2. Long Short-Term Memory (LSTM)
-    - **Accuracy**: 87.0%
-    - **Type**: Deep learning for sequential data
-    - **Strength**: Captures temporal patterns and context flow
-    
-    #### 3. DistilBERT
-    - **Accuracy**: 75.0%
-    - **Type**: Transformer model with attention mechanism
-    - **Strength**: State-of-the-art text understanding and semantics
-    
-    ### 🔧 Technical Implementation
-    
-    - **Frontend**: Streamlit for interactive web interface
-    - **Backend**: Python with TensorFlow, PyTorch, and scikit-learn
-    - **Deployment**: Hugging Face Spaces for easy access
-    - **Memory Optimization**: BERT model uses half-precision for efficiency
-    
-    ### ⚠️ Important Limitations
-    
-    - This tool is for educational and research purposes
-    - Results should not be the sole basis for important decisions
-    - Models may have biases based on training data
-    - Always verify information through multiple reliable sources
-    
-    ### 📚 Responsible Use
-    
-    - Use as a supplementary tool for fact-checking
-    - Combine with human judgment and additional verification
-    - Be aware of potential biases in automated systems
-    - Respect privacy and ethical considerations
-    
-    ### 🚀 Deployment
-    
-    This application is deployed on Hugging Face Spaces, making it accessible to users worldwide.
-    
-    ### 📞 Support
-    
-    For questions or issues, please refer to the GitHub repository or Hugging Face Space.
-    
-    ---
-    
-    **Built with ❤️ using Streamlit, TensorFlow, PyTorch, and Hugging Face**
-    """)
 
 if __name__ == "__main__":
     main()